package webserver

import (
	"context"
	"embed"
	"encoding/json"
	"fmt"
	"html/template"
	"io/fs"
	"net/http"
	"sync"
	"time"

	log "github.com/sirupsen/logrus"

	"github.com/gorilla/handlers"
	"github.com/gorilla/mux"
	"github.com/pkg/errors"

	"bakinbacon/baconclient"
	"bakinbacon/notifications"
<<<<<<< HEAD
	"bakinbacon/payouts"
=======
>>>>>>> 54281bb7
	"bakinbacon/storage"
)

var (
	// Embed all UI objects
	//go:embed build
	staticUi embed.FS
)

type ApiError struct {
	Error string `json:"error"`
}

type TemplateVars struct {
	Network        string
	BlocksPerCycle int
	MinBlockTime   int
	UiBaseUrl      string
}

type WebServer struct {
	// Global vars for the webserver package
	httpSvr             *http.Server
	baconClient         *baconclient.BaconClient
	notificationHandler *notifications.NotificationHandler
<<<<<<< HEAD
	payoutsHandler      *payouts.PayoutsHandler
=======
>>>>>>> 54281bb7
	storage             *storage.Storage
}

type WebServerArgs struct {
	Client              *baconclient.BaconClient
	NotificationHandler *notifications.NotificationHandler
<<<<<<< HEAD
	PayoutsHandler      *payouts.PayoutsHandler
	Storage             *storage.Storage

	BindAddr     string
	BindPort     int
	TemplateVars TemplateVars
=======
	Storage             *storage.Storage

	BindAddr        string
	BindPort        int
	TemplateVars    TemplateVars
>>>>>>> 54281bb7

	ShutdownChannel <-chan interface{}
	WG              *sync.WaitGroup
}


func Start(args WebServerArgs) error {

	if err := args.Validate(); err != nil {
		return errors.Wrap(err, "Could not start web server")
	}

	ws := &WebServer{
		baconClient:         args.Client,
		notificationHandler: args.NotificationHandler,
<<<<<<< HEAD
		payoutsHandler:      args.PayoutsHandler,
=======
>>>>>>> 54281bb7
		storage:             args.Storage,
	}

	// Repoint web ui down one directory
	staticContent, err := fs.Sub(staticUi, "build")
	if err != nil {
		return errors.Wrap(err, "Could not find UI build directory")

	}

	// index.html
	indexTemplate, err := template.ParseFS(staticContent, "index.html")
	if err != nil {
		return errors.Wrap(err, "Could not parse UI template")
	}

	// Set things up
	router := mux.NewRouter()

	router.HandleFunc("/", func(w http.ResponseWriter, r *http.Request) {
		if err := indexTemplate.Execute(w, args.TemplateVars); err != nil {
			log.WithError(err).Error("Unable to render index")
		}
	})

	// Root APIs
	apiRouter := router.PathPrefix("/api").Subrouter()
	apiRouter.HandleFunc("/status", ws.getStatus).Methods("GET")
	apiRouter.HandleFunc("/delegate", ws.setDelegate).Methods("POST")
	apiRouter.HandleFunc("/health", ws.getHealth).Methods("GET")

	// Settings tab
	settingsRouter := apiRouter.PathPrefix("/settings").Subrouter()
	settingsRouter.HandleFunc("/", ws.getSettings).Methods("GET")
	settingsRouter.HandleFunc("/savetelegram", ws.saveTelegram).Methods("POST")
	settingsRouter.HandleFunc("/saveemail", ws.saveEmail).Methods("POST")
	settingsRouter.HandleFunc("/addendpoint", ws.addEndpoint).Methods("POST")
	settingsRouter.HandleFunc("/listendpoints", ws.listEndpoints).Methods("GET")
	settingsRouter.HandleFunc("/deleteendpoint", ws.deleteEndpoint).Methods("POST")

	// Payouts tab
	payoutsRouter := apiRouter.PathPrefix("/payouts").Subrouter()
	payoutsRouter.HandleFunc("/list", ws.getPayouts).Methods("GET")
	payoutsRouter.HandleFunc("/cycledetail", ws.getCyclePayouts).Methods("GET")
	payoutsRouter.HandleFunc("/sendpayouts", ws.sendCyclePayouts).Methods("POST")

	// Voting tab
	votingRouter := apiRouter.PathPrefix("/voting").Subrouter()
	votingRouter.HandleFunc("/upvote", ws.handleUpvote).Methods("POST", "OPTIONS")

	// Setup wizards
	wizardRouter := apiRouter.PathPrefix("/wizard").Subrouter()
	wizardRouter.HandleFunc("/testLedger", ws.testLedger)
	wizardRouter.HandleFunc("/confirmBakingPkh", ws.confirmBakingPkh)
	wizardRouter.HandleFunc("/generateNewKey", ws.generateNewKey)
	wizardRouter.HandleFunc("/importKey", ws.importSecretKey).Methods("POST", "OPTIONS")
	wizardRouter.HandleFunc("/registerBaker", ws.registerBaker).Methods("POST", "OPTIONS")
	wizardRouter.HandleFunc("/finishWallet", ws.finishWalletWizard)

	// For static content (js, images)
	router.PathPrefix("/static/").Handler(http.FileServer(http.FS(staticContent)))

	// Make the http server
	httpAddr := fmt.Sprintf("%s:%d", args.BindAddr, args.BindPort)
	ws.httpSvr = &http.Server{
		Handler: handlers.CORS(
			handlers.AllowedHeaders([]string{"Content-Type"}),
			handlers.AllowedOrigins([]string{"*"}),
			handlers.AllowedMethods([]string{"GET", "POST", "OPTIONS"}),
		)(router),
		Addr:         httpAddr,
		WriteTimeout: 15 * time.Second,
		ReadTimeout:  15 * time.Second,
	}

	log.WithField("Addr", httpAddr).Info("Bakin'Bacon WebUI Listening")

	// Launch webserver in background
	args.WG.Add(1)
	go func() {
		// TODO: SSL for localhost?
		// var err error
		// if wantSSL {
		//   err = httpSvr.ListenAndServeTLS("ssl/cert.pem", "ssl/key.pem")
		// } else {
		//   err = httpSvr.ListenAndServe()
		// }
		if err := ws.httpSvr.ListenAndServe(); err != nil && err != http.ErrServerClosed {
			log.WithError(err).Errorf("Httpserver: ListenAndServe()")
		}

		log.Info("Httpserver: Shutdown")
	}()

	// Wait for shutdown signal on channel
	go func() {
		defer args.WG.Done()
		<-args.ShutdownChannel

		ctx, cancel := context.WithTimeout(context.Background(), 5*time.Second)
		defer cancel()

		if err := ws.httpSvr.Shutdown(ctx); err != nil {
			log.WithError(err).Errorf("Httpserver: Shutdown()")
		}
	}()

	return nil
}

func apiError(err error, w http.ResponseWriter) {
	e, _ := json.Marshal(ApiError{err.Error()})
	http.Error(w, string(e), http.StatusBadRequest)
}

func apiReturnOk(w http.ResponseWriter) {
	if err := json.NewEncoder(w).Encode(map[string]string{"ok": "ok"}); err != nil {
		log.WithError(err).Error("UI Return Encode Failure")
	}
}

func (a *WebServerArgs) Validate() error {

	if a.Client == nil {
		return errors.New("BaconClient is not instantiated")
	}

	if a.BindAddr == "" {
		return errors.New("Bind address empty")
	}

	if a.ShutdownChannel == nil {
		return errors.New("Shutdown channel is not instantiated")
	}

	if a.WG == nil {
		return errors.New("WaitGroup is not instantiated")
	}

	return nil
}<|MERGE_RESOLUTION|>--- conflicted
+++ resolved
@@ -19,10 +19,7 @@
 
 	"bakinbacon/baconclient"
 	"bakinbacon/notifications"
-<<<<<<< HEAD
 	"bakinbacon/payouts"
-=======
->>>>>>> 54281bb7
 	"bakinbacon/storage"
 )
 
@@ -48,30 +45,19 @@
 	httpSvr             *http.Server
 	baconClient         *baconclient.BaconClient
 	notificationHandler *notifications.NotificationHandler
-<<<<<<< HEAD
 	payoutsHandler      *payouts.PayoutsHandler
-=======
->>>>>>> 54281bb7
 	storage             *storage.Storage
 }
 
 type WebServerArgs struct {
 	Client              *baconclient.BaconClient
 	NotificationHandler *notifications.NotificationHandler
-<<<<<<< HEAD
 	PayoutsHandler      *payouts.PayoutsHandler
 	Storage             *storage.Storage
 
 	BindAddr     string
 	BindPort     int
 	TemplateVars TemplateVars
-=======
-	Storage             *storage.Storage
-
-	BindAddr        string
-	BindPort        int
-	TemplateVars    TemplateVars
->>>>>>> 54281bb7
 
 	ShutdownChannel <-chan interface{}
 	WG              *sync.WaitGroup
@@ -87,10 +73,7 @@
 	ws := &WebServer{
 		baconClient:         args.Client,
 		notificationHandler: args.NotificationHandler,
-<<<<<<< HEAD
 		payoutsHandler:      args.PayoutsHandler,
-=======
->>>>>>> 54281bb7
 		storage:             args.Storage,
 	}
 
