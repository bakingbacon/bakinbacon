--- conflicted
+++ resolved
@@ -23,11 +23,7 @@
 
 ### Testing Tokens
 
-<<<<<<< HEAD
-The Tezos network requires 8000 XTZ at stake in order to be considered a baker. Please fill out this form https://forms.gle/iuSuWprvhejCGKP56 to request enough tokens from our pool. You should receive the funds within 12-16 hours. These tokens are only valid on the Hangzhou testing network and will not work on mainnet, nor Granadanet.
-=======
 The Tezos network requires 8000 XTZ at stake in order to be considered a baker. Please use the [hangzhou faucet](https://faucet.hangzhounet.teztnets.xyz/) to acquire testing tokens. These tokens are only valid on the Hangzhou testing network and will not work on mainnet.
->>>>>>> 274ef4e6
 
 ## Building BakinBacon
 
